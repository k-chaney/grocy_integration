--- conflicted
+++ resolved
@@ -1,8 +1,4 @@
-<<<<<<< HEAD
-**I'll not be able to maintain this project for the foreseeable future. I'd be happy to hand most of this over to someone willing to work on this integration and will try to support this by working on SebRut/pygrocy.**
-=======
 [![hacs_badge](https://img.shields.io/badge/HACS-Default-orange.svg)](https://github.com/custom-components/hacs)
->>>>>>> 1f3a0444
 
 ## Installation instructions (general):
 
@@ -26,16 +22,7 @@
 5. Copy resulting API key
 4. Go to Community > Store > Grocy
 5. Install the Grocy integration component
-<<<<<<< HEAD
 6. Restart Home Assistant
 7. Go to Grocy > Wrench icon > Manage API keys > Add
 8. In the HA UI go to "Configuration" -> "Integrations" click "+" and search for "Grocy"
-9. Look for the new Grocy sensor in States and use its info
-=======
-6. Enter the previous API key and your URL and port number for your Grocy instance
-7. Restart Home Assistant
-8. Look for the new Grocy sensor in States and use its info
-
----
-[![ko-fi](https://www.ko-fi.com/img/githubbutton_sm.svg)](https://ko-fi.com/X8X1LYUK)
->>>>>>> 1f3a0444
+9. Look for the new Grocy sensor in States and use its info