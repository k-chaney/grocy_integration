--- conflicted
+++ resolved
@@ -1,17 +1,12 @@
-<<<<<<< HEAD
 """Adds config flow for Grocy."""
 import logging
-=======
->>>>>>> ac28c531
 from collections import OrderedDict
 
 import voluptuous as vol
 from homeassistant import config_entries
-from homeassistant.core import callback
 from pygrocy import Grocy
 
 from .const import (
-<<<<<<< HEAD
     CONF_API_KEY,
     CONF_PORT,  # pylint: disable=unused-import
     CONF_URL,
@@ -25,35 +20,10 @@
 
 
 class GrocyFlowHandler(config_entries.ConfigFlow, domain=DOMAIN):
-    """Config flow for Blueprint."""
-=======
-    DEFAULT_PORT_NUMBER,
-    DOMAIN,
-    CONF_ALLOW_CHORES,
-    CONF_ALLOW_MEAL_PLAN,
-    CONF_ALLOW_SHOPPING_LIST,
-    CONF_ALLOW_STOCK,
-    CONF_ALLOW_TASKS,
-    DEFAULT_CONF_ALLOW_CHORES,
-    DEFAULT_CONF_ALLOW_MEAL_PLAN,
-    DEFAULT_CONF_ALLOW_SHOPPING_LIST,
-    DEFAULT_CONF_ALLOW_STOCK,
-    DEFAULT_CONF_ALLOW_TASKS,
-    LOGGER,
-)
-
-
-class GrocyFlowHandler(config_entries.ConfigFlow, domain=DOMAIN):
-    """Config flow for grocy."""
->>>>>>> ac28c531
+    """Config flow for Grocy."""
 
     VERSION = 1
     CONNECTION_CLASS = config_entries.CONN_CLASS_CLOUD_POLL
-
-    @staticmethod
-    @callback
-    def async_get_options_flow(config_entry):
-        return GrocyOptionsFlowHandler(config_entry)
 
     def __init__(self):
         """Initialize."""
@@ -81,39 +51,12 @@
                 return self.async_create_entry(title=NAME, data=user_input)
             else:
                 self._errors["base"] = "auth"
-<<<<<<< HEAD
-=======
-                LOGGER.error(self._errors)
-
->>>>>>> ac28c531
             return await self._show_config_form(user_input)
 
         return await self._show_config_form(user_input)
 
-<<<<<<< HEAD
     async def _show_config_form(self, user_input):  # pylint: disable=unused-argument
         """Show the configuration form to edit the data."""
-=======
-    async def _show_config_form(self, user_input):
-        """Show the configuration form to edit the data."""
-
-        # Defaults
-        url = ""
-        api_key = ""
-        port = DEFAULT_PORT_NUMBER
-        verify_ssl = True
-
-        if user_input is not None:
-            if "url" in user_input:
-                url = user_input["url"]
-            if "api_key" in user_input:
-                api_key = user_input["api_key"]
-            if "port" in user_input:
-                port = user_input["port"]
-            if "verify_ssl" in user_input:
-                verify_ssl = user_input["verify_ssl"]
-
->>>>>>> ac28c531
         data_schema = OrderedDict()
         data_schema[vol.Required(CONF_URL, default="")] = str
         data_schema[vol.Required(CONF_API_KEY, default="",)] = str
@@ -139,73 +82,6 @@
             await self.hass.async_add_executor_job(system_info)
             return True
         except Exception as e:  # pylint: disable=broad-except
-<<<<<<< HEAD
             _LOGGER.error(e)
-=======
-            LOGGER.exception(e)
->>>>>>> ac28c531
             pass
-        return False
-
-
-class GrocyOptionsFlowHandler(config_entries.OptionsFlow):
-    """Handle Grocy options."""
-
-    def __init__(self, config_entry):
-        """Initialize Grocy options flow."""
-        self.config_entry = config_entry
-        self.options = dict(config_entry.options)
-
-    async def async_step_init(self, user_input=None):
-        """Manage the Grocy options."""
-        return await self.async_step_grocy_devices()
-
-    async def async_step_grocy_devices(self, user_input=None):
-        """Manage the Grocy devices options."""
-        if user_input is not None:
-            self.options[CONF_ALLOW_CHORES] = user_input[CONF_ALLOW_CHORES]
-            self.options[CONF_ALLOW_MEAL_PLAN] = user_input[CONF_ALLOW_MEAL_PLAN]
-            self.options[CONF_ALLOW_SHOPPING_LIST] = user_input[
-                CONF_ALLOW_SHOPPING_LIST
-            ]
-            self.options[CONF_ALLOW_STOCK] = user_input[CONF_ALLOW_STOCK]
-            self.options[CONF_ALLOW_TASKS] = user_input[CONF_ALLOW_TASKS]
-            return self.async_create_entry(title="", data=self.options)
-
-        return self.async_show_form(
-            step_id="grocy_devices",
-            data_schema=vol.Schema(
-                {
-                    vol.Optional(
-                        CONF_ALLOW_CHORES,
-                        default=self.config_entry.options.get(
-                            CONF_ALLOW_CHORES, DEFAULT_CONF_ALLOW_CHORES
-                        ),
-                    ): bool,
-                    vol.Optional(
-                        CONF_ALLOW_MEAL_PLAN,
-                        default=self.config_entry.options.get(
-                            CONF_ALLOW_MEAL_PLAN, DEFAULT_CONF_ALLOW_MEAL_PLAN
-                        ),
-                    ): bool,
-                    vol.Optional(
-                        CONF_ALLOW_SHOPPING_LIST,
-                        default=self.config_entry.options.get(
-                            CONF_ALLOW_SHOPPING_LIST, DEFAULT_CONF_ALLOW_SHOPPING_LIST
-                        ),
-                    ): bool,
-                    vol.Optional(
-                        CONF_ALLOW_STOCK,
-                        default=self.config_entry.options.get(
-                            CONF_ALLOW_STOCK, DEFAULT_CONF_ALLOW_STOCK
-                        ),
-                    ): bool,
-                    vol.Optional(
-                        CONF_ALLOW_TASKS,
-                        default=self.config_entry.options.get(
-                            CONF_ALLOW_TASKS, DEFAULT_CONF_ALLOW_TASKS
-                        ),
-                    ): bool,
-                }
-            ),
-        )+        return False