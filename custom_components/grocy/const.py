--- conflicted
+++ resolved
@@ -40,17 +40,12 @@
 MISSING_PRODUCTS_NAME = "missing_products"
 MEAL_PLAN_NAME = "meal_plan"
 
-<<<<<<< HEAD
-SENSOR_TYPES = [STOCK_NAME, CHORES_NAME, TASKS_NAME, SHOPPING_LIST_NAME]
+SENSOR_TYPES = [STOCK_NAME, CHORES_NAME, TASKS_NAME, SHOPPING_LIST_NAME, MEAL_PLAN_NAME]
 BINARY_SENSOR_TYPES = [
     EXPIRING_PRODUCTS_NAME,
     EXPIRED_PRODUCTS_NAME,
     MISSING_PRODUCTS_NAME,
 ]
-=======
-SENSOR_TYPES = [ STOCK_NAME, CHORES_NAME, SHOPPING_LIST_NAME, MEAL_PLAN_NAME ]
-BINARY_SENSOR_TYPES = [ EXPIRING_PRODUCTS_NAME, EXPIRED_PRODUCTS_NAME, MISSING_PRODUCTS_NAME ]
->>>>>>> f018b18f
 
 # Configuration
 CONF_SENSOR = "sensor"
