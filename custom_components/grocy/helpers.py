import base64

<<<<<<< HEAD

=======
>>>>>>> ac28c531
class MealPlanItem(object):
    def __init__(self, data):
        self.day = data.day
        self.note = data.note
        self.recipe_name = data.recipe.name
        self.desired_servings = data.recipe.desired_servings

        if data.recipe.picture_file_name is not None:
            b64name = base64.b64encode(data.recipe.picture_file_name.encode("ascii"))
            self.picture_url = f"/api/grocy/recipepictures/{str(b64name, 'utf-8')}"
        else:
            self.picture_url = None

    def as_dict(self):
        return vars(self)<|MERGE_RESOLUTION|>--- conflicted
+++ resolved
@@ -1,9 +1,5 @@
 import base64
 
-<<<<<<< HEAD
-
-=======
->>>>>>> ac28c531
 class MealPlanItem(object):
     def __init__(self, data):
         self.day = data.day
