--- conflicted
+++ resolved
@@ -1,16 +1,4 @@
 {
-<<<<<<< HEAD
-	"domain": "grocy",
-	"name": "Grocy",
-	"documentation": "https://github.com/custom-components/grocy",
-	"issue_tracker": "https://github.com/custom-components/grocy/issues",
-	"dependencies": ["http"],
-	"config_flow": true,
-	"codeowners": ["@SebRut", "@isabellaalstrom"],
-	"requirements": ["pygrocy==1.5.0"],
-	"version": "0.0.0",
-	"iot_class": "local_polling"
-=======
   "domain": "grocy",
   "name": "Grocy",
   "codeowners": [
@@ -25,8 +13,7 @@
   "iot_class": "local_polling",
   "issue_tracker": "https://github.com/custom-components/grocy/issues",
   "requirements": [
-    "pygrocy==1.4.1"
+    "pygrocy==1.5.0"
   ],
   "version": "0.0.0"
->>>>>>> 49166051
 }