--- conflicted
+++ resolved
@@ -9,11 +9,7 @@
     "@isabellaalstrom"
   ],
   "requirements": [
-<<<<<<< HEAD
     "pygrocy==0.18.0",
-=======
-    "git+https://github.com/SebRut/pygrocy.git@develop#pygrocy==0.16.0",
->>>>>>> f018b18f
     "iso8601==0.1.12",
     "integrationhelper"
   ]
