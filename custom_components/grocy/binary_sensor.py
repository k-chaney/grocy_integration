<<<<<<< HEAD
"""Binary sensor platform for blueprint."""
import logging
from homeassistant.components.binary_sensor import BinarySensorDevice

# pylint: disable=relative-beyond-top-level
from .const import (
    DOMAIN,
    GrocyEntityType,
)
from .entity import GrocyEntity

_LOGGER = logging.getLogger(__name__)
BINARY_SENSOR_TYPES = [
    GrocyEntityType.EXPIRED_PRODUCTS,
    GrocyEntityType.EXPIRING_PRODUCTS,
    GrocyEntityType.MISSING_PRODUCTS,
]
=======
"""Binary sensor platform for grocy."""
from homeassistant.components.binary_sensor import BinarySensorEntity
from homeassistant.helpers.dispatcher import (
    async_dispatcher_connect,
    async_dispatcher_send,
)
from homeassistant.core import callback

from .const import (
    ATTRIBUTION,
    BINARY_SENSOR_TYPES,
    EXPIRING_PRODUCTS_NAME,
    EXPIRED_PRODUCTS_NAME,
    MISSING_PRODUCTS_NAME,
    DEFAULT_CONF_NAME,
    DOMAIN,
    LOGGER,
    STOCK_NAME,
    NEW_BINARY_SENSOR,
    NEW_SENSOR,
)
>>>>>>> ac28c531


async def async_setup_entry(hass, entry, async_add_entities):
    """Setup binary_sensor platform."""
<<<<<<< HEAD
    coordinator = hass.data[DOMAIN]

    entities = []
    for binary_sensor in BINARY_SENSOR_TYPES:
        _LOGGER.debug("Adding %s binary sensor", binary_sensor)
        entity = GrocyBinarySensor(coordinator, entry, binary_sensor)
        coordinator.entities.append(entity)
        entities.append(entity)

    async_add_entities(entities, True)
=======
    # async_add_entities([GrocyBinarySensor(hass, discovery_info)], True)


async def async_setup_entry(hass, config_entry, async_add_entities):
    """Setup sensor platform."""
    instance = hass.data[DOMAIN]["instance"]

    @callback
    def async_add_binary_sensor(binary_sensors):
        LOGGER.debug("Adding binary sensors")
        LOGGER.debug(binary_sensors)
        for binary_sensor in binary_sensors:
            if instance.option_allow_stock and binary_sensor.startswith(
                EXPIRING_PRODUCTS_NAME
            ):
                device_name = STOCK_NAME
                async_add_entities(
                    [GrocyBinarySensor(hass, binary_sensor, device_name)], True
                )
            elif instance.option_allow_stock and binary_sensor.startswith(
                EXPIRED_PRODUCTS_NAME
            ):
                device_name = STOCK_NAME
                async_add_entities(
                    [GrocyBinarySensor(hass, binary_sensor, device_name)], True
                )
            elif instance.option_allow_stock and binary_sensor.startswith(
                MISSING_PRODUCTS_NAME
            ):
                device_name = STOCK_NAME
                async_add_entities(
                    [GrocyBinarySensor(hass, binary_sensor, device_name)], True
                )

    instance.listeners.append(
        async_dispatcher_connect(
            hass,
            instance.async_signal_new_entity(NEW_BINARY_SENSOR),
            async_add_binary_sensor,
        )
    )

    async_add_binary_sensor(BINARY_SENSOR_TYPES)


class GrocyBinarySensor(BinarySensorEntity):
    """grocy binary_sensor class."""

    def __init__(self, hass, sensor_type, device_name):
        self.hass = hass
        self.sensor_type = sensor_type
        self.device_name = device_name
        self.attr = {}
        self._status = False
        self._hash_key = self.hass.data[DOMAIN].get("hash_key")
        self._unique_id = "{}-{}".format(self._hash_key, self.sensor_type)
        self._name = "{}.{}".format(DEFAULT_CONF_NAME, self.sensor_type)
        self._client = self.hass.data[DOMAIN]["client"]

    async def async_update(self):
        """Update the binary_sensor."""
        # Send update "signal" to the component
        await self._client.async_update_data(self.sensor_type)

        self.attr["items"] = [
            x.as_dict() for x in self.hass.data[DOMAIN].get(self.sensor_type, [])
        ]
        self._status = len(self.attr["items"]) != 0
        # LOGGER.debug(self.attr)
        LOGGER.debug(self.device_info)

    @property
    def unique_id(self):
        """Return a unique ID to use for this binary_sensor."""
        return self._unique_id

    @property
    def device_info(self):
        return {
            "identifiers": {(DOMAIN, self.device_name)},
            "name": self.device_name,
            "manufacturer": "Grocy",
            "entry_type": "service",
        }
>>>>>>> ac28c531


class GrocyBinarySensor(GrocyEntity, BinarySensorDevice):
    """Grocy binary_sensor class."""

    @property
    def is_on(self):
        """Return true if the binary_sensor is on."""
        if not self.entity_data:
            return

        return len(self.entity_data) > 0<|MERGE_RESOLUTION|>--- conflicted
+++ resolved
@@ -1,5 +1,4 @@
-<<<<<<< HEAD
-"""Binary sensor platform for blueprint."""
+"""Binary sensor platform for Grocy."""
 import logging
 from homeassistant.components.binary_sensor import BinarySensorDevice
 
@@ -16,34 +15,10 @@
     GrocyEntityType.EXPIRING_PRODUCTS,
     GrocyEntityType.MISSING_PRODUCTS,
 ]
-=======
-"""Binary sensor platform for grocy."""
-from homeassistant.components.binary_sensor import BinarySensorEntity
-from homeassistant.helpers.dispatcher import (
-    async_dispatcher_connect,
-    async_dispatcher_send,
-)
-from homeassistant.core import callback
-
-from .const import (
-    ATTRIBUTION,
-    BINARY_SENSOR_TYPES,
-    EXPIRING_PRODUCTS_NAME,
-    EXPIRED_PRODUCTS_NAME,
-    MISSING_PRODUCTS_NAME,
-    DEFAULT_CONF_NAME,
-    DOMAIN,
-    LOGGER,
-    STOCK_NAME,
-    NEW_BINARY_SENSOR,
-    NEW_SENSOR,
-)
->>>>>>> ac28c531
 
 
 async def async_setup_entry(hass, entry, async_add_entities):
     """Setup binary_sensor platform."""
-<<<<<<< HEAD
     coordinator = hass.data[DOMAIN]
 
     entities = []
@@ -54,92 +29,6 @@
         entities.append(entity)
 
     async_add_entities(entities, True)
-=======
-    # async_add_entities([GrocyBinarySensor(hass, discovery_info)], True)
-
-
-async def async_setup_entry(hass, config_entry, async_add_entities):
-    """Setup sensor platform."""
-    instance = hass.data[DOMAIN]["instance"]
-
-    @callback
-    def async_add_binary_sensor(binary_sensors):
-        LOGGER.debug("Adding binary sensors")
-        LOGGER.debug(binary_sensors)
-        for binary_sensor in binary_sensors:
-            if instance.option_allow_stock and binary_sensor.startswith(
-                EXPIRING_PRODUCTS_NAME
-            ):
-                device_name = STOCK_NAME
-                async_add_entities(
-                    [GrocyBinarySensor(hass, binary_sensor, device_name)], True
-                )
-            elif instance.option_allow_stock and binary_sensor.startswith(
-                EXPIRED_PRODUCTS_NAME
-            ):
-                device_name = STOCK_NAME
-                async_add_entities(
-                    [GrocyBinarySensor(hass, binary_sensor, device_name)], True
-                )
-            elif instance.option_allow_stock and binary_sensor.startswith(
-                MISSING_PRODUCTS_NAME
-            ):
-                device_name = STOCK_NAME
-                async_add_entities(
-                    [GrocyBinarySensor(hass, binary_sensor, device_name)], True
-                )
-
-    instance.listeners.append(
-        async_dispatcher_connect(
-            hass,
-            instance.async_signal_new_entity(NEW_BINARY_SENSOR),
-            async_add_binary_sensor,
-        )
-    )
-
-    async_add_binary_sensor(BINARY_SENSOR_TYPES)
-
-
-class GrocyBinarySensor(BinarySensorEntity):
-    """grocy binary_sensor class."""
-
-    def __init__(self, hass, sensor_type, device_name):
-        self.hass = hass
-        self.sensor_type = sensor_type
-        self.device_name = device_name
-        self.attr = {}
-        self._status = False
-        self._hash_key = self.hass.data[DOMAIN].get("hash_key")
-        self._unique_id = "{}-{}".format(self._hash_key, self.sensor_type)
-        self._name = "{}.{}".format(DEFAULT_CONF_NAME, self.sensor_type)
-        self._client = self.hass.data[DOMAIN]["client"]
-
-    async def async_update(self):
-        """Update the binary_sensor."""
-        # Send update "signal" to the component
-        await self._client.async_update_data(self.sensor_type)
-
-        self.attr["items"] = [
-            x.as_dict() for x in self.hass.data[DOMAIN].get(self.sensor_type, [])
-        ]
-        self._status = len(self.attr["items"]) != 0
-        # LOGGER.debug(self.attr)
-        LOGGER.debug(self.device_info)
-
-    @property
-    def unique_id(self):
-        """Return a unique ID to use for this binary_sensor."""
-        return self._unique_id
-
-    @property
-    def device_info(self):
-        return {
-            "identifiers": {(DOMAIN, self.device_name)},
-            "name": self.device_name,
-            "manufacturer": "Grocy",
-            "entry_type": "service",
-        }
->>>>>>> ac28c531
 
 
 class GrocyBinarySensor(GrocyEntity, BinarySensorDevice):
